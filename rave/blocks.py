--- conflicted
+++ resolved
@@ -633,11 +633,7 @@
 
 class VariationalEncoder(nn.Module):
 
-<<<<<<< HEAD
     def __init__(self, encoder, beta: float = 1.0, n_channels=1):
-=======
-    def __init__(self, encoder):
->>>>>>> 297cfeca
         super().__init__()
         self.encoder = encoder(n_channels=n_channels)
         self.beta = beta
