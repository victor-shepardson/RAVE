import logging
import pdb
import math
import os
import sys

logging.basicConfig(level=logging.INFO)
logging.info("library loading")
logging.info("DEBUG")
import torch


torch.set_grad_enabled(False)

import cached_conv as cc
import gin
import nn_tilde
import numpy as np
import torch.nn as nn
import torch.nn.functional as F
from absl import flags, app
from typing import Union

try:
    import rave
except:
    import sys, os 
    sys.path.append(os.path.abspath('.'))
    import rave
import rave.blocks
import rave.core
import rave.resampler

FLAGS = flags.FLAGS

flags.DEFINE_string('run',
                    default=None,
                    help='Path to the run to export',
                    required=True)
flags.DEFINE_bool('streaming',
                  default=False,
                  help='Enable the model streaming mode')
flags.DEFINE_float(
    'fidelity',
    default=.95,
    lower_bound=.1,
    upper_bound=.999,
    help='Fidelity to use during inference (Variational mode only)')
flags.DEFINE_bool(
    'stereo',
    default=False,
    help='Enable fake stereo mode (one encoding, double decoding')
flags.DEFINE_bool('ema_weights',
                  default=False,
                  help='Use ema weights if avaiable')
flags.DEFINE_integer('sr',
                     default=None,
                     help='Optional resampling sample rate')



class ScriptedRAVE(nn_tilde.Module):

    def __init__(self,
                 pretrained: rave.RAVE,
                 stereo: bool,
                 fidelity: float = .95,
                 target_sr: bool = None) -> None:
        super().__init__()
        self.pqmf = pretrained.pqmf
        self.encoder = pretrained.encoder
        self.decoder = pretrained.decoder
        self.n_channels = pretrained.n_channels

        self.sr = pretrained.sr

        self.resampler = None

        if target_sr is not None:
            if target_sr != self.sr:
                assert not target_sr % self.sr, "Incompatible target sampling rate"
                self.resampler = rave.resampler.Resampler(target_sr, self.sr)
                self.sr = target_sr

        self.full_latent_size = pretrained.latent_size

        self.is_using_adain = False
        for m in self.modules():
            if isinstance(m, rave.blocks.AdaptiveInstanceNormalization):
                self.is_using_adain = True
                break

        if self.is_using_adain and stereo:
            raise ValueError("Stereo mode not yet supported with AdaIN")

        self.register_attribute("learn_target", False)
        self.register_attribute("reset_target", False)
        self.register_attribute("learn_source", False)
        self.register_attribute("reset_source", False)

        self.register_buffer("latent_pca", pretrained.latent_pca)
        self.register_buffer("latent_mean", pretrained.latent_mean)
        self.register_buffer("fidelity", pretrained.fidelity)

        if isinstance(pretrained.encoder, rave.blocks.VariationalEncoder):
            latent_size = max(
                np.argmax(pretrained.fidelity.numpy() > fidelity), 1)
            latent_size = 2**math.ceil(math.log2(latent_size))
            self.latent_size = latent_size

        elif isinstance(pretrained.encoder, rave.blocks.DiscreteEncoder):
            self.latent_size = pretrained.encoder.num_quantizers

        elif isinstance(pretrained.encoder, rave.blocks.WasserteinEncoder):
            self.latent_size = pretrained.latent_size

        elif isinstance(pretrained.encoder, rave.blocks.SphericalEncoder):
            self.latent_size = pretrained.latent_size - 1

        else:
            raise ValueError(
                f'Encoder type {pretrained.encoder.__class__.__name__} not supported'
            )

<<<<<<< HEAD

        x = torch.zeros(1, self.n_channels, 2**14)
        # x_m = x.clone() if self.pqmf is None else self.pqmf(x)
        # z = self.encoder(x_m)
        z = self.encode(x)
        ratio_encode = x.shape[-1] // z.shape[-1]
=======
        x_len = 2**14
        x = torch.zeros(1, 1, x_len)

        if self.resampler is not None:
            x = self.resampler.to_model_sampling_rate(x)

        x_m = x.clone() if self.pqmf is None else self.pqmf(x)

        z = self.encoder(x_m)

        ratio_encode = x_len // z.shape[-1]
>>>>>>> 76619260

        self.stereo = stereo
        if (stereo) and self.n_channels != 1:
            logging.info('[Warning] Stereo mode is only functional when the model has 1 channel. Disabling stereo mode')
            self.stereo = False

<<<<<<< HEAD
        if (stereo):
            generated_labels = ['reconstructed signal (L)', 'reconstructed signal (R)']
            n_outs = 2
        else:
            generated_labels = ['reconstructed signal (%d)'%i for i in range(1, self.n_channels+1)]
            n_outs = self.n_channels
            
=======
        self.fake_adain = rave.blocks.AdaptiveInstanceNormalization(0)

>>>>>>> 76619260
        self.register_method(
            "encode",
            in_channels=self.n_channels,
            in_ratio=1,
            out_channels=self.latent_size,
            out_ratio=ratio_encode,
            input_labels=['(signal) Channel %d'%d for d in range(1, self.n_channels+1)],
            output_labels=[
                f'(signal) Latent dimension {i + 1}'
                for i in range(self.latent_size)
            ],
        )
        self.register_method(
            "decode",
            in_channels=self.latent_size,
            in_ratio=ratio_encode,
            out_channels=n_outs,
            out_ratio=1,
            input_labels=[
                f'(signal) Latent dimension {i+1}'
                for i in range(self.latent_size)
            ],
            output_labels=generated_labels,
        )

        self.register_method(
            "forward",
            in_channels=self.n_channels,
            in_ratio=1,
            out_channels=n_outs,
            out_ratio=1,
            input_labels=['(signal) Channel %d'%d for d in range(1, self.n_channels + 1)],
            output_labels=generated_labels
        )

        self.register_attribute('dumb', 0)

    def get_dumb(self) -> int:
        return 0
    def set_dumb(self, value: int) -> None:
        return

    def post_process_latent(self, z):
        raise NotImplementedError

    def pre_process_latent(self, z):
        raise NotImplementedError

    def update_adain(self):
        for m in self.modules():
            if isinstance(m, rave.blocks.AdaptiveInstanceNormalization):
                m.learn_x.zero_()
                m.learn_y.zero_()

                if self.learn_target[0]:
                    m.learn_y.add_(1)
                if self.learn_source[0]:
                    m.learn_x.add_(1)

                if self.reset_target[0]:
                    m.reset_y()
                if self.reset_source[0]:
                    m.reset_x()

        self.reset_source = False,
        self.reset_target = False,

    @torch.jit.export
    def encode(self, x):
        if self.is_using_adain:
            self.update_adain()

        if self.resampler is not None:
            x = self.resampler.to_model_sampling_rate(x)

        if self.pqmf is not None:
            batch_size = x.shape[:-2]
            x = x.reshape(-1, 1, x.shape[-1])
            x = self.pqmf(x)
<<<<<<< HEAD
            x = x.reshape(batch_size + (-1, x.shape[-1]))
=======

>>>>>>> 76619260
        z = self.encoder(x)
        z = self.post_process_latent(z)
        return z

    @torch.jit.export
<<<<<<< HEAD
    def decode(self, z):
        if (self.stereo):
           z = torch.cat([z, z], dim=0)
        batch_size = z.shape[0]
=======
    def decode(self, z, from_forward: bool = False):
        if self.is_using_adain and not from_forward:
            self.update_adain()

        if self.stereo:
            z = torch.cat([z, z], 0)

>>>>>>> 76619260
        z = self.pre_process_latent(z)
        y = self.decoder(z)

        if self.pqmf is not None:
            y = y.reshape(y.shape[0] * self.n_channels, -1, y.shape[-1])
            y = self.pqmf.inverse(y)
<<<<<<< HEAD
            y = y.reshape(batch_size, self.n_channels, -1)
=======

        if self.resampler is not None:
            y = self.resampler.from_model_sampling_rate(y)

>>>>>>> 76619260
        if self.stereo:
            #TODO make channels check
            y = torch.cat(y.chunk(2, 0), 1)

        return y

    def forward(self, x):
        return self.decode(self.encode(x), from_forward=True)

    @torch.jit.export
    def get_learn_target(self) -> bool:
        return self.learn_target[0]

    @torch.jit.export
    def set_learn_target(self, learn_target: bool) -> int:
        self.learn_target = (learn_target, )
        return 0

    @torch.jit.export
    def get_learn_source(self) -> bool:
        return self.learn_source[0]

    @torch.jit.export
    def set_learn_source(self, learn_source: bool) -> int:
        self.learn_source = (learn_source, )
        return 0

    @torch.jit.export
    def get_reset_target(self) -> bool:
        return self.reset_target[0]

    @torch.jit.export
    def set_reset_target(self, reset_target: bool) -> int:
        self.reset_target = (reset_target, )
        return 0

    @torch.jit.export
    def get_reset_source(self) -> bool:
        return self.reset_source[0]

    @torch.jit.export
    def set_reset_source(self, reset_source: bool) -> int:
        self.reset_source = (reset_source, )
        return 0


class VariationalScriptedRAVE(ScriptedRAVE):

    def post_process_latent(self, z):
        z = self.encoder.reparametrize(z)[0]
        z = z - self.latent_mean.unsqueeze(-1)
        z = F.conv1d(z, self.latent_pca.unsqueeze(-1))
        z = z[:, :self.latent_size]
        return z

    def pre_process_latent(self, z):
        noise = torch.randn(
            z.shape[0],
            self.full_latent_size - self.latent_size,
            z.shape[-1],
        ).type_as(z)
        z = torch.cat([z, noise], 1)
        z = F.conv1d(z, self.latent_pca.T.unsqueeze(-1))
        z = z + self.latent_mean.unsqueeze(-1)
        return z


class DiscreteScriptedRAVE(ScriptedRAVE):

    def post_process_latent(self, z):
        z = self.encoder.rvq.encode(z)
        return z.float()

    def pre_process_latent(self, z):
        z = torch.clamp(z, 0,
                        self.encoder.rvq.layers[0].codebook_size - 1).long()
        z = self.encoder.rvq.decode(z)
        if self.encoder.noise_augmentation:
            noise = torch.randn(z.shape[0], self.encoder.noise_augmentation,
                                z.shape[-1]).type_as(z)
            z = torch.cat([z, noise], 1)
        return z


class WasserteinScriptedRAVE(ScriptedRAVE):

    def post_process_latent(self, z):
        return z

    def pre_process_latent(self, z):
        if self.encoder.noise_augmentation:
            noise = torch.randn(z.shape[0], self.encoder.noise_augmentation,
                                z.shape[-1]).type_as(z)
            z = torch.cat([z, noise], 1)
        return z


class SphericalScriptedRAVE(ScriptedRAVE):

    def post_process_latent(self, z):
        return rave.blocks.unit_norm_vector_to_angles(z)

    def pre_process_latent(self, z):
        return rave.blocks.angles_to_unit_norm_vector(z)


def main(argv):
    cc.use_cached_conv(FLAGS.streaming)

    logging.info("building rave")

    gin.parse_config_file(os.path.join(FLAGS.run, "config.gin"))
    checkpoint = rave.core.search_for_run(FLAGS.run)

    pretrained = rave.RAVE()
    if checkpoint is not None:
        checkpoint = torch.load(checkpoint, map_location='cpu')
        if FLAGS.ema_weights and "EMA" in checkpoint["callbacks"]:
            pretrained.load_state_dict(
                checkpoint["callbacks"]["EMA"],
                strict=False,
            )
        else:
            pretrained.load_state_dict(
                checkpoint["state_dict"],
                strict=False,
            )
    else:
        print("No checkpoint found, RAVE will remain randomly initialized")
    pretrained.eval()

    if isinstance(pretrained.encoder, rave.blocks.VariationalEncoder):
        script_class = VariationalScriptedRAVE
    elif isinstance(pretrained.encoder, rave.blocks.DiscreteEncoder):
        script_class = DiscreteScriptedRAVE
    elif isinstance(pretrained.encoder, rave.blocks.WasserteinEncoder):
        script_class = WasserteinScriptedRAVE
    elif isinstance(pretrained.encoder, rave.blocks.SphericalEncoder):
        script_class = SphericalScriptedRAVE
    else:
        raise ValueError(f"Encoder type {type(pretrained.encoder)} "
                         "not supported for export.")

    logging.info("warmup pass")

    x = torch.zeros(1, pretrained.n_channels, 2**14)
    pretrained(x)

    logging.info("optimize model")

    for m in pretrained.modules():
        if hasattr(m, "weight_g"):
            nn.utils.remove_weight_norm(m)
    logging.info("script model")

    scripted_rave = script_class(
        pretrained=pretrained,
        stereo=FLAGS.stereo,
        fidelity=FLAGS.fidelity,
        target_sr=FLAGS.sr,
    )

    logging.info("save model")
    model_name = os.path.basename(os.path.normpath(FLAGS.run))
    if FLAGS.streaming:
        model_name += "_streaming"
    if FLAGS.stereo:
        model_name += "_stereo"
    model_name += ".ts"

    scripted_rave.export_to_ts(os.path.join(FLAGS.run, model_name))

    logging.info(
        f"all good ! model exported to {os.path.join(FLAGS.run, model_name)}")


if __name__ == "__main__":
    app.run(main)<|MERGE_RESOLUTION|>--- conflicted
+++ resolved
@@ -122,14 +122,6 @@
                 f'Encoder type {pretrained.encoder.__class__.__name__} not supported'
             )
 
-<<<<<<< HEAD
-
-        x = torch.zeros(1, self.n_channels, 2**14)
-        # x_m = x.clone() if self.pqmf is None else self.pqmf(x)
-        # z = self.encoder(x_m)
-        z = self.encode(x)
-        ratio_encode = x.shape[-1] // z.shape[-1]
-=======
         x_len = 2**14
         x = torch.zeros(1, 1, x_len)
 
@@ -138,28 +130,17 @@
 
         x_m = x.clone() if self.pqmf is None else self.pqmf(x)
 
-        z = self.encoder(x_m)
+        z = self.encode(x_m)
 
         ratio_encode = x_len // z.shape[-1]
->>>>>>> 76619260
 
         self.stereo = stereo
         if (stereo) and self.n_channels != 1:
             logging.info('[Warning] Stereo mode is only functional when the model has 1 channel. Disabling stereo mode')
             self.stereo = False
 
-<<<<<<< HEAD
-        if (stereo):
-            generated_labels = ['reconstructed signal (L)', 'reconstructed signal (R)']
-            n_outs = 2
-        else:
-            generated_labels = ['reconstructed signal (%d)'%i for i in range(1, self.n_channels+1)]
-            n_outs = self.n_channels
-            
-=======
         self.fake_adain = rave.blocks.AdaptiveInstanceNormalization(0)
 
->>>>>>> 76619260
         self.register_method(
             "encode",
             in_channels=self.n_channels,
@@ -239,44 +220,29 @@
             batch_size = x.shape[:-2]
             x = x.reshape(-1, 1, x.shape[-1])
             x = self.pqmf(x)
-<<<<<<< HEAD
             x = x.reshape(batch_size + (-1, x.shape[-1]))
-=======
-
->>>>>>> 76619260
         z = self.encoder(x)
         z = self.post_process_latent(z)
         return z
 
     @torch.jit.export
-<<<<<<< HEAD
-    def decode(self, z):
-        if (self.stereo):
-           z = torch.cat([z, z], dim=0)
-        batch_size = z.shape[0]
-=======
     def decode(self, z, from_forward: bool = False):
         if self.is_using_adain and not from_forward:
             self.update_adain()
-
         if self.stereo:
             z = torch.cat([z, z], 0)
 
->>>>>>> 76619260
         z = self.pre_process_latent(z)
         y = self.decoder(z)
 
         if self.pqmf is not None:
             y = y.reshape(y.shape[0] * self.n_channels, -1, y.shape[-1])
             y = self.pqmf.inverse(y)
-<<<<<<< HEAD
             y = y.reshape(batch_size, self.n_channels, -1)
-=======
 
         if self.resampler is not None:
             y = self.resampler.from_model_sampling_rate(y)
 
->>>>>>> 76619260
         if self.stereo:
             #TODO make channels check
             y = torch.cat(y.chunk(2, 0), 1)
