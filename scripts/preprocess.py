--- conflicted
+++ resolved
@@ -229,16 +229,9 @@
     audios = map(str, audios)
     audios = map(os.path.abspath, audios)
     audios = [*audios]
-
-<<<<<<< HEAD
-    with open(os.path.join(
-            FLAGS.output_path,
-            'metadata.yaml',
-    ), 'w') as metadata:
-        yaml.safe_dump({'lazy': FLAGS.lazy, 'channels': FLAGS.channels}, metadata)
-
-=======
->>>>>>> ffdf9b87
+    if len(audios) == 0:
+        print("No valid file found in %s. Aborting"%FLAGS.input_path)
+
     if not FLAGS.lazy:
 
         # load chunks
@@ -272,7 +265,7 @@
             FLAGS.output_path,
             'metadata.yaml',
     ), 'w') as metadata:
-        yaml.safe_dump({'lazy': FLAGS.lazy, 'n_seconds': n_seconds}, metadata)
+        yaml.safe_dump({'lazy': FLAGS.lazy, 'channels': FLAGS.channels, 'n_seconds': n_seconds}, metadata)
     pool.close()
     env.close()
 
