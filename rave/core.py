--- conflicted
+++ resolved
@@ -14,52 +14,6 @@
 from tqdm import tqdm
 
 
-<<<<<<< HEAD
-@gin.configurable
-def simple_audio_preprocess(sampling_rate, N, crop=False, trim_silence=False, n_channels=1):
-
-    def preprocess(name):
-        try:
-            x, sr = li.load(name, mono=False, sr=sampling_rate)
-            if n_channels != x.shape[0]:
-                if x.shape[0] == 1:
-                    x = np.repeat(x, n_channels, axis=0)
-                else:
-                    raise ValueError("cannot convert a signal with %d channels to %d channels"%(x.shape[0], n_channels))
-        except KeyboardInterrupt:
-            exit()
-        except Exception as e:
-            print(e)
-            return None
-
-        if trim_silence:
-            try:
-                x = np.concatenate(
-                    [x[:, e[0]:e[1]] for e in li.effects.split(x, 50)],
-                    -1,
-                )
-            except Exception as e:
-                print(e)
-                return None
-
-        if crop:
-            crop_size = x.shape[1] % N
-            if crop_size:
-                x = x[:, :-crop_size]
-        else:
-            pad = (N - (x.shape[1] % N)) % N
-            x = np.pad(x, ((0, 0), (0, pad)))
-
-        if not x.shape[1]:
-            return None
-
-        x = x.reshape(-1, x.shape[0], N)
-        return x.astype(np.float16)
-
-    return preprocess
-
-=======
->>>>>>> 92be8f61
 def mod_sigmoid(x):
     return 2 * torch.sigmoid(x)**2.3 + 1e-7
 
@@ -195,43 +149,6 @@
     else: return None
 
 
-<<<<<<< HEAD
-def get_dataset(data_dir, preprocess_dir, sr, n_signal, n_channels=1):
-    dataset = udls.SimpleDataset(
-        preprocess_dir,
-        data_dir,
-        preprocess_function=simple_audio_preprocess(sr, 2 * n_signal, n_channels=n_channels),
-        split_set="full",
-        extension="*.wav,*.aif,*.mp3,*.aiff",
-        transforms=transforms.Compose([
-            lambda x: x.astype(np.float32),
-            lambda x: np.stack([transforms.RandomCrop(n_signal)(x[i]) for i in range(len(x))], 0),
-            transforms.RandomApply(
-                lambda x: random_phase_mangle(x, 20, 2000, .99, sr),
-                p=.8,
-            ),
-            # transforms.Dequantize(16),
-            lambda x: x + np.random.random(x.shape) / 2**16, 
-            lambda x: x.astype(np.float32),
-        ]),
-    )
-
-    return dataset
-
-
-def split_dataset(dataset, percent):
-    split1 = max((percent * len(dataset)) // 100, 1)
-    split2 = len(dataset) - split1
-    split1, split2 = random_split(
-        dataset,
-        [split1, split2],
-        generator=torch.Generator().manual_seed(42),
-    )
-    return split1, split2
-
-
-=======
->>>>>>> 92be8f61
 def setup_gpu():
     return gpu.getAvailable(maxMemory=.05)
 
