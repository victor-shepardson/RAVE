from functools import partial
from typing import Callable, Optional, Sequence, Union

import cached_conv as cc
import gin
import numpy as np
import torch
import torch.nn as nn
from torch.nn.utils import weight_norm
from torchaudio.transforms import Spectrogram

from .core import amp_to_impulse_response, fft_convolve, mod_sigmoid


@gin.configurable
def normalization(module: nn.Module, mode: str = 'identity'):
    if mode == 'identity':
        return module
    elif mode == 'weight_norm':
        return weight_norm(module)
    else:
        raise Exception(f'Normalization mode {mode} not supported')


class SampleNorm(nn.Module):

    def forward(self, x):
        return x / torch.norm(x, 2, 1, keepdim=True)


class Residual(nn.Module):

    def __init__(self, module, cumulative_delay=0):
        super().__init__()
        additional_delay = module.cumulative_delay
        self.aligned = cc.AlignBranches(
            module,
            nn.Identity(),
            delays=[additional_delay, 0],
        )
        self.cumulative_delay = additional_delay + cumulative_delay

    def forward(self, x):
        x_net, x_res = self.aligned(x)
        return x_net + x_res


class ResidualLayer(nn.Module):

    def __init__(
        self,
        dim,
        kernel_size,
        dilations,
        cumulative_delay=0,
        activation: Callable[[int], nn.Module] = lambda dim: nn.LeakyReLU(.2)):
        super().__init__()
        net = []
        cd = 0
        for d in dilations:
            net.append(activation(dim))
            net.append(
                normalization(
                    cc.Conv1d(
                        dim,
                        dim,
                        kernel_size,
                        dilation=d,
                        padding=cc.get_padding(kernel_size, dilation=d),
                        cumulative_delay=cd,
                    )))
            cd = net[-1].cumulative_delay
        self.net = Residual(
            cc.CachedSequential(*net),
            cumulative_delay=cumulative_delay,
        )
        self.cumulative_delay = self.net.cumulative_delay

    def forward(self, x):
        return self.net(x)


class DilatedUnit(nn.Module):

    def __init__(
        self,
        dim: int,
        kernel_size: int,
        dilation: int,
        activation: Callable[[int], nn.Module] = lambda dim: nn.LeakyReLU(.2)
    ) -> None:
        super().__init__()
        net = [
            activation(dim),
            normalization(
                cc.Conv1d(dim,
                          dim,
                          kernel_size=kernel_size,
                          dilation=dilation,
                          padding=cc.get_padding(
                              kernel_size,
                              dilation=dilation,
                          ))),
            activation(dim),
            normalization(cc.Conv1d(dim, dim, kernel_size=1)),
        ]

        self.net = cc.CachedSequential(*net)
        self.cumulative_delay = net[1].cumulative_delay

    def forward(self, x: torch.Tensor) -> torch.Tensor:
        return self.net(x)


class ResidualBlock(nn.Module):

    def __init__(self,
                 dim,
                 kernel_size,
                 dilations_list,
                 cumulative_delay=0) -> None:
        super().__init__()
        layers = []
        cd = 0

        for dilations in dilations_list:
            layers.append(
                ResidualLayer(
                    dim,
                    kernel_size,
                    dilations,
                    cumulative_delay=cd,
                ))
            cd = layers[-1].cumulative_delay

        self.net = cc.CachedSequential(
            *layers,
            cumulative_delay=cumulative_delay,
        )
        self.cumulative_delay = self.net.cumulative_delay

    def forward(self, x):
        return self.net(x)


@gin.configurable
class ResidualStack(nn.Module):

    def __init__(self,
                 dim,
                 kernel_sizes,
                 dilations_list,
                 cumulative_delay=0) -> None:
        super().__init__()
        blocks = []
        for k in kernel_sizes:
            blocks.append(ResidualBlock(dim, k, dilations_list))
        self.net = cc.AlignBranches(*blocks, cumulative_delay=cumulative_delay)
        self.cumulative_delay = self.net.cumulative_delay

    def forward(self, x):
        x = self.net(x)
        x = torch.stack(x, 0).sum(0)
        return x


class UpsampleLayer(nn.Module):

    def __init__(
        self,
        in_dim,
        out_dim,
        ratio,
        cumulative_delay=0,
        activation: Callable[[int], nn.Module] = lambda dim: nn.LeakyReLU(.2)):
        super().__init__()
        net = [activation(in_dim)]
        if ratio > 1:
            net.append(
                normalization(
                    cc.ConvTranspose1d(in_dim,
                                       out_dim,
                                       2 * ratio,
                                       stride=ratio,
                                       padding=ratio // 2)))
        else:
            net.append(
                normalization(
                    cc.Conv1d(in_dim, out_dim, 3, padding=cc.get_padding(3))))

        self.net = cc.CachedSequential(*net)
        self.cumulative_delay = self.net.cumulative_delay + cumulative_delay * ratio

    def forward(self, x):
        return self.net(x)


@gin.configurable
class NoiseGenerator(nn.Module):

    def __init__(self, in_size, data_size, ratios, noise_bands):
        super().__init__()
        net = []
        channels = [in_size] * len(ratios) + [data_size * noise_bands]
        cum_delay = 0
        for i, r in enumerate(ratios):
            net.append(
                cc.Conv1d(
                    channels[i],
                    channels[i + 1],
                    3,
                    padding=cc.get_padding(3, r),
                    stride=r,
                    cumulative_delay=cum_delay,
                ))
            cum_delay = net[-1].cumulative_delay
            if i != len(ratios) - 1:
                net.append(nn.LeakyReLU(.2))

        self.net = cc.CachedSequential(*net)
        self.data_size = data_size
        self.cumulative_delay = self.net.cumulative_delay * int(
            np.prod(ratios))

        self.register_buffer(
            "target_size",
            torch.tensor(np.prod(ratios)).long(),
        )

    def forward(self, x):
        amp = mod_sigmoid(self.net(x) - 5)
        amp = amp.permute(0, 2, 1)
        amp = amp.reshape(amp.shape[0], amp.shape[1], self.data_size, -1)

        ir = amp_to_impulse_response(amp, self.target_size)
        noise = torch.rand_like(ir) * 2 - 1

        noise = fft_convolve(noise, ir).permute(0, 2, 1, 3)
        noise = noise.reshape(noise.shape[0], noise.shape[1], -1)
        return noise


class NoiseGeneratorV2(nn.Module):

    def __init__(
        self,
        in_size: int,
        hidden_size: int,
        data_size: int,
        ratios: int,
        noise_bands: int,
        activation: Callable[[int], nn.Module] = lambda dim: nn.LeakyReLU(.2),
    ):
        super().__init__()
        net = []
        channels = [in_size]
        channels.extend((len(ratios) - 1) * [hidden_size])
        channels.append(data_size * noise_bands)

        for i, r in enumerate(ratios):
            net.append(
                cc.Conv1d(
                    channels[i],
                    channels[i + 1],
                    2 * r,
                    padding=(r, 0),
                    stride=r,
                ))
            if i != len(ratios) - 1:
                net.append(activation(channels[i + 1]))

        self.net = nn.Sequential(*net)
        self.data_size = data_size

        self.register_buffer(
            "target_size",
            torch.tensor(np.prod(ratios)).long(),
        )

    def forward(self, x):
        amp = mod_sigmoid(self.net(x) - 5)
        amp = amp.permute(0, 2, 1)
        amp = amp.reshape(amp.shape[0], amp.shape[1], self.data_size, -1)

        ir = amp_to_impulse_response(amp, self.target_size)
        noise = torch.rand_like(ir) * 2 - 1

        noise = fft_convolve(noise, ir).permute(0, 2, 1, 3)
        noise = noise.reshape(noise.shape[0], noise.shape[1], -1)
        return noise


class GRU(nn.Module):

    def __init__(self, latent_size: int, num_layers: int) -> None:
        super().__init__()
        self.gru = nn.GRU(
            input_size=latent_size,
            hidden_size=latent_size,
            num_layers=num_layers,
            batch_first=True,
        )
        self.register_buffer("gru_state", torch.tensor(0))
        self.enabled = True

    def forward(self, x: torch.Tensor) -> torch.Tensor:
        if not self.enabled: return x
        x = x.permute(0, 2, 1)
        x = self.gru(x)[0]
        x = x.permute(0, 2, 1)
        return x

    def disable(self):
        self.enabled = False

    def enable(self):
        self.enabled = True


class Generator(nn.Module):

    def __init__(
        self,
        latent_size,
        capacity,
        data_size,
        ratios,
        loud_stride,
        use_noise,
        n_channels: int = 1,
        recurrent_layer: Optional[Callable[[], nn.Module]] = None,
    ):
        super().__init__()
        net = [
            normalization(
                cc.Conv1d(
                    latent_size,
                    2**len(ratios) * capacity,
                    7,
                    padding=cc.get_padding(7),
                ))
        ]

        if recurrent_layer is not None:
            net.append(
                recurrent_layer(
                    dim=2**len(ratios) * capacity,
                    cumulative_delay=net[0].cumulative_delay,
                ))

        for i, r in enumerate(ratios):
            in_dim = 2**(len(ratios) - i) * capacity
            out_dim = 2**(len(ratios) - i - 1) * capacity

            net.append(
                UpsampleLayer(
                    in_dim,
                    out_dim,
                    r,
                    cumulative_delay=net[-1].cumulative_delay,
                ))
            net.append(
                ResidualStack(out_dim,
                              cumulative_delay=net[-1].cumulative_delay))

        self.net = cc.CachedSequential(*net)

        wave_gen = normalization(
            cc.Conv1d(out_dim, data_size * n_channels, 7, padding=cc.get_padding(7)))

        loud_gen = normalization(
            cc.Conv1d(
                out_dim,
                1,
                2 * loud_stride + 1,
                stride=loud_stride,
                padding=cc.get_padding(2 * loud_stride + 1, loud_stride),
            ))

        branches = [wave_gen, loud_gen]

        if use_noise:
            noise_gen = NoiseGenerator(out_dim, data_size * n_channels)
            branches.append(noise_gen)

        self.synth = cc.AlignBranches(
            *branches,
            cumulative_delay=self.net.cumulative_delay,
        )

        self.use_noise = use_noise
        self.loud_stride = loud_stride
        self.cumulative_delay = self.synth.cumulative_delay

        self.register_buffer("warmed_up", torch.tensor(0))

    def set_warmed_up(self, state: bool):
        state = torch.tensor(int(state), device=self.warmed_up.device)
        self.warmed_up = state

    def forward(self, x):
        x = self.net(x)

        if self.use_noise:
            waveform, loudness, noise = self.synth(x)
        else:
            waveform, loudness = self.synth(x)
            noise = torch.zeros_like(waveform)

        if self.loud_stride != 1:
            loudness = loudness.repeat_interleave(self.loud_stride)
        loudness = loudness.reshape(x.shape[0], 1, -1)

        waveform = torch.tanh(waveform) * mod_sigmoid(loudness)

        if self.warmed_up and self.use_noise:
            waveform = waveform + noise

        return waveform


class Encoder(nn.Module):

    def __init__(
        self,
        data_size,
        capacity,
        latent_size,
        ratios,
        n_out,
        sample_norm,
        repeat_layers,
        n_channels: int = 1,
        recurrent_layer: Optional[Callable[[], nn.Module]] = None,
    ):
        super().__init__()
        data_size = data_size or n_channels
        net = [cc.Conv1d(data_size * n_channels, capacity, 7, padding=cc.get_padding(7))]

        for i, r in enumerate(ratios):
            in_dim = 2**i * capacity
            out_dim = 2**(i + 1) * capacity

            if sample_norm:
                net.append(SampleNorm())
            else:
                net.append(nn.BatchNorm1d(in_dim))
            net.append(nn.LeakyReLU(.2))
            net.append(
                cc.Conv1d(
                    in_dim,
                    out_dim,
                    2 * r + 1,
                    padding=cc.get_padding(2 * r + 1, r),
                    stride=r,
                    cumulative_delay=net[-3].cumulative_delay,
                ))

            for i in range(repeat_layers - 1):
                if sample_norm:
                    net.append(SampleNorm())
                else:
                    net.append(nn.BatchNorm1d(out_dim))
                net.append(nn.LeakyReLU(.2))
                net.append(
                    cc.Conv1d(
                        out_dim,
                        out_dim,
                        3,
                        padding=cc.get_padding(3),
                        cumulative_delay=net[-3].cumulative_delay,
                    ))

        net.append(nn.LeakyReLU(.2))

        if recurrent_layer is not None:
            net.append(
                recurrent_layer(
                    dim=out_dim,
                    cumulative_delay=net[-2].cumulative_delay,
                ))
            net.append(nn.LeakyReLU(.2))

        net.append(
            cc.Conv1d(
                out_dim,
                latent_size * n_out,
                5,
                padding=cc.get_padding(5),
                groups=n_out,
                cumulative_delay=net[-2].cumulative_delay,
            ))

        self.net = cc.CachedSequential(*net)
        self.cumulative_delay = self.net.cumulative_delay

    def forward(self, x):
        z = self.net(x)
        return z


def normalize_dilations(dilations: Union[Sequence[int],
                                         Sequence[Sequence[int]]],
                        ratios: Sequence[int]):
    if isinstance(dilations[0], int):
        dilations = [dilations for _ in ratios]
    return dilations


class EncoderV2(nn.Module):

    def __init__(
        self,
        data_size: Union[int, None],
        capacity: int,
        ratios: Sequence[int],
        latent_size: int,
        n_out: int,
        kernel_size: int,
        dilations: Sequence[int],
        keep_dim: bool = False,
        recurrent_layer: Optional[Callable[[], nn.Module]] = None,
        n_channels: int = 1,
        spectrogram: Optional[Callable[[], Spectrogram]] = None,
        activation: Callable[[int], nn.Module] = lambda dim: nn.LeakyReLU(.2),
        adain: Optional[Callable[[int], nn.Module]] = None,
    ) -> None:
        super().__init__()
        dilations_list = normalize_dilations(dilations, ratios)
        data_size = data_size or n_channels

        self.spectrogram = None
        if spectrogram is not None:
            self.spectrogram = spectrogram()
        else:
            self.spectrogram = None

        net = [
            normalization(
                cc.Conv1d(
                    data_size * n_channels,
                    capacity,
                    kernel_size=kernel_size * 2 + 1,
                    padding=cc.get_padding(kernel_size * 2 + 1),
                )),
        ]

        num_channels = capacity
        for r, dilations in zip(ratios, dilations_list):
            # ADD RESIDUAL DILATED UNITS
            for d in dilations:
                if adain is not None:
                    net.append(adain(dim=num_channels))
                net.append(
                    Residual(
                        DilatedUnit(
                            dim=num_channels,
                            kernel_size=kernel_size,
                            dilation=d,
                        )))

            # ADD DOWNSAMPLING UNIT
            net.append(activation(num_channels))

            if keep_dim:
                out_channels = num_channels * r
            else:
                out_channels = num_channels * 2
            net.append(
                normalization(
                    cc.Conv1d(
                        num_channels,
                        out_channels,
                        kernel_size=2 * r,
                        stride=r,
                        padding=cc.get_padding(2 * r, r),
                    )))

            num_channels = out_channels

        net.append(activation(num_channels))
        net.append(
            normalization(
                cc.Conv1d(
                    num_channels,
                    latent_size * n_out,
                    kernel_size=kernel_size,
                    padding=cc.get_padding(kernel_size),
                )))

        if recurrent_layer is not None:
            net.append(recurrent_layer(latent_size * n_out))

        self.net = cc.CachedSequential(*net)

    def forward(self, x: torch.Tensor) -> torch.Tensor:
        if self.spectrogram is not None:
            x = self.spectrogram(x[:, 0])[..., :-1]
            x = torch.log1p(x)

        x = self.net(x)
        return x


class GeneratorV2(nn.Module):

    def __init__(
        self,
        capacity: int,
        ratios: Sequence[int],
        latent_size: int,
        kernel_size: int,
        dilations: Sequence[int],
        keep_dim: bool = False,
        data_size: Union[int, None] = None,
        recurrent_layer: Optional[Callable[[], nn.Module]] = None,
        n_channels: int = 1,
        amplitude_modulation: bool = False,
        noise_module: Optional[NoiseGeneratorV2] = None,
        activation: Callable[[int], nn.Module] = lambda dim: nn.LeakyReLU(.2),
        adain: Optional[Callable[[int], nn.Module]] = None,
    ) -> None:
        super().__init__()
        data_size = data_size or n_channels
        dilations_list = normalize_dilations(dilations, ratios)[::-1]
        ratios = ratios[::-1]

        if keep_dim:
            num_channels = np.prod(ratios) * capacity
        else:
            num_channels = 2**len(ratios) * capacity

        net = []

        if recurrent_layer is not None:
            net.append(recurrent_layer(latent_size))

        net.append(
            normalization(
                cc.Conv1d(
                    latent_size,
                    num_channels,
                    kernel_size=kernel_size,
                    padding=cc.get_padding(kernel_size),
                )), )

        for r, dilations in zip(ratios, dilations_list):
            # ADD UPSAMPLING UNIT
            if keep_dim:
                out_channels = num_channels // r
            else:
                out_channels = num_channels // 2
            net.append(activation(num_channels))
            net.append(
                normalization(
                    cc.ConvTranspose1d(num_channels,
                                       out_channels,
                                       2 * r,
                                       stride=r,
                                       padding=r // 2)))

            num_channels = out_channels

            # ADD RESIDUAL DILATED UNITS
            for d in dilations:
                if adain is not None:
                    net.append(adain(num_channels))
                net.append(
                    Residual(
                        DilatedUnit(
                            dim=num_channels,
                            kernel_size=kernel_size,
                            dilation=d,
                        )))

<<<<<<< HEAD
        net.append(nn.LeakyReLU(.2))
        net.append(
            normalization(
                cc.Conv1d(
                    num_channels,
                    data_size * n_channels * 2 if amplitude_modulation else data_size * n_channels,
                    kernel_size=kernel_size * 2 + 1,
                    padding=cc.get_padding(kernel_size * 2 + 1),
                )))
=======
        net.append(activation(num_channels))

        waveform_module = normalization(
            cc.Conv1d(
                num_channels,
                data_size * 2 if amplitude_modulation else data_size,
                kernel_size=kernel_size * 2 + 1,
                padding=cc.get_padding(kernel_size * 2 + 1),
            ))

        self.noise_module = None
        self.waveform_module = None

        if noise_module is not None:
            self.waveform_module = waveform_module
            self.noise_module = noise_module(out_channels)
        else:
            net.append(waveform_module)
>>>>>>> 76619260

        self.net = cc.CachedSequential(*net)

        self.amplitude_modulation = amplitude_modulation

    def forward(self, x: torch.Tensor) -> torch.Tensor:
        x = self.net(x)

        noise = 0.

        if self.noise_module is not None:
            noise = self.noise_module(x)
            x = self.waveform_module(x)

        if self.amplitude_modulation:
            x, amplitude = x.split(x.shape[1] // 2, 1)
            x = x * torch.sigmoid(amplitude)

        x = x + noise

        return torch.tanh(x)

    def set_warmed_up(self, state: bool):
        pass


class VariationalEncoder(nn.Module):

    def __init__(self, encoder, beta: float = 1.0, n_channels=1):
        super().__init__()
        self.encoder = encoder(n_channels=n_channels)
        self.beta = beta
        self.register_buffer("warmed_up", torch.tensor(0))

    def reparametrize(self, z):
        mean, scale = z.chunk(2, 1)
        std = nn.functional.softplus(scale) + 1e-4
        var = std * std
        logvar = torch.log(var)

        z = torch.randn_like(mean) * std + mean
        kl = (mean * mean + var - logvar - 1).sum(1).mean()

        return z, self.beta * kl

    def set_warmed_up(self, state: bool):
        state = torch.tensor(int(state), device=self.warmed_up.device)
        self.warmed_up = state

    def forward(self, x: torch.Tensor):
        z = self.encoder(x)

        if self.warmed_up:
            z = z.detach()
        return z


class WasserteinEncoder(nn.Module):

    def __init__(
        self,
        encoder_cls,
        noise_augmentation: int = 0,
    ):
        super().__init__()
        self.encoder = encoder_cls()
        self.register_buffer("warmed_up", torch.tensor(0))
        self.noise_augmentation = noise_augmentation

    def compute_mean_kernel(self, x, y):
        kernel_input = (x[:, None] - y[None]).pow(2).mean(2) / x.shape[-1]
        return torch.exp(-kernel_input).mean()

    def compute_mmd(self, x, y):
        x_kernel = self.compute_mean_kernel(x, x)
        y_kernel = self.compute_mean_kernel(y, y)
        xy_kernel = self.compute_mean_kernel(x, y)
        mmd = x_kernel + y_kernel - 2 * xy_kernel
        return mmd

    def reparametrize(self, z):
        z_reshaped = z.permute(0, 2, 1).reshape(-1, z.shape[1])
        reg = self.compute_mmd(z_reshaped, torch.randn_like(z_reshaped))

        if self.noise_augmentation:
            noise = torch.randn(z.shape[0], self.noise_augmentation,
                                z.shape[-1]).type_as(z)
            z = torch.cat([z, noise], 1)

        return z, reg.mean()

    def set_warmed_up(self, state: bool):
        state = torch.tensor(int(state), device=self.warmed_up.device)
        self.warmed_up = state

    def forward(self, x: torch.Tensor):
        z = self.encoder(x)
        if self.warmed_up:
            z = z.detach()
        return z


class DiscreteEncoder(nn.Module):

    def __init__(self,
                 encoder_cls,
                 vq_cls,
                 num_quantizers,
                 noise_augmentation: int = 0,
                 n_channels: int = 1):
        super().__init__()
        self.encoder = encoder_cls(n_channels=n_channels)
        self.rvq = vq_cls()
        self.num_quantizers = num_quantizers
        self.register_buffer("warmed_up", torch.tensor(0))
        self.register_buffer("enabled", torch.tensor(0))
        self.noise_augmentation = noise_augmentation

    @torch.jit.ignore
    def reparametrize(self, z):
        if self.enabled:
            z, diff, _ = self.rvq(z)
        else:
            diff = torch.zeros_like(z).mean()

        if self.noise_augmentation:
            noise = torch.randn(z.shape[0], self.noise_augmentation,
                                z.shape[-1]).type_as(z)
            z = torch.cat([z, noise], 1)

        return z, diff

    def set_warmed_up(self, state: bool):
        state = torch.tensor(int(state), device=self.warmed_up.device)
        self.warmed_up = state

    def forward(self, x):
        z = self.encoder(x)
        return z


class SphericalEncoder(nn.Module):

    def __init__(self, encoder_cls: Callable[[], nn.Module]) -> None:
        super().__init__()
        self.encoder = encoder_cls()

    def reparametrize(self, z):
        norm_z = z / torch.norm(z, p=2, dim=1, keepdim=True)
        reg = torch.zeros_like(z).mean()
        return norm_z, reg

    def set_warmed_up(self, state: bool):
        pass

    def forward(self, x: torch.Tensor):
        z = self.encoder(x)
        return z


class Snake(nn.Module):

    def __init__(self, dim: int) -> None:
        super().__init__()
        self.alpha = nn.Parameter(torch.ones(dim, 1))

    def forward(self, x: torch.Tensor) -> torch.Tensor:
        return x + (self.alpha + 1e-9).reciprocal() * (self.alpha *
                                                       x).sin().pow(2)


class AdaptiveInstanceNormalization(nn.Module):

    def __init__(self, dim: int) -> None:
        super().__init__()
        self.register_buffer("mean_x", torch.zeros(cc.MAX_BATCH_SIZE, dim, 1))
        self.register_buffer("std_x", torch.ones(cc.MAX_BATCH_SIZE, dim, 1))
        self.register_buffer("learn_x", torch.zeros(1))
        self.register_buffer("num_update_x", torch.zeros(1))

        self.register_buffer("mean_y", torch.zeros(cc.MAX_BATCH_SIZE, dim, 1))
        self.register_buffer("std_y", torch.ones(cc.MAX_BATCH_SIZE, dim, 1))
        self.register_buffer("learn_y", torch.zeros(1))
        self.register_buffer("num_update_y", torch.zeros(1))

    def update(self, target: torch.Tensor, source: torch.Tensor,
               num_updates: torch.Tensor) -> None:
        bs = source.shape[0]
        target[:bs] += (source - target[:bs]) / (num_updates + 1)

    def reset_x(self):
        self.mean_x.zero_()
        self.std_x.zero_().add_(1)
        self.num_update_x.zero_()

    def reset_y(self):
        self.mean_y.zero_()
        self.std_y.zero_().add_(1)
        self.num_update_y.zero_()

    def transfer(self, x: torch.Tensor) -> torch.Tensor:
        bs = x.shape[0]

        x = (x - self.mean_x[:bs]) / (self.std_x[:bs] + 1e-5)
        x = x * self.std_y[:bs] + self.mean_y[:bs]

        return x

    def forward(self, x: torch.Tensor) -> torch.Tensor:
        if self.training:
            return x

        if self.learn_y:
            mean = x.mean(-1, keepdim=True)
            std = x.std(-1, keepdim=True)

            self.update(self.mean_y, mean, self.num_update_y)
            self.update(self.std_y, std, self.num_update_y)
            self.num_update_y += 1

            return x

        else:
            if self.learn_x:
                mean = x.mean(-1, keepdim=True)
                std = x.std(-1, keepdim=True)

                self.update(self.mean_x, mean, self.num_update_x)
                self.update(self.std_x, std, self.num_update_x)
                self.num_update_x += 1

            if self.num_update_x and self.num_update_y:
                x = self.transfer(x)

            return x


def leaky_relu(dim: int, alpha: float):
    return nn.LeakyReLU(alpha)


def unit_norm_vector_to_angles(x: torch.Tensor) -> torch.Tensor:
    norms = x.flip(1).pow(2)
    norms[:, 1] += norms[:, 0]
    norms = norms[:, 1:]
    norms = norms.cumsum(1).flip(1).sqrt()
    angles = torch.arccos(x[:, :-1] / norms)
    angles[:, -1] = torch.where(
        x[:, -1] >= 0,
        angles[:, -1],
        2 * np.pi - angles[:, -1],
    )
    angles[:, :-1] = angles[:, :-1] / np.pi
    angles[:, -1] = angles[:, -1] / (2 * np.pi)
    return 2 * (angles - .5)


def angles_to_unit_norm_vector(angles: torch.Tensor) -> torch.Tensor:
    angles = (angles / 2 + .5) % 1
    angles[:, :-1] = angles[:, :-1] * np.pi
    angles[:, -1] = angles[:, -1] * (2 * np.pi)
    cos = angles.cos()
    sin = angles.sin().cumprod(dim=1)
    cos = torch.cat([
        cos,
        torch.ones(cos.shape[0], 1, cos.shape[-1]).type_as(cos),
    ], 1)
    sin = torch.cat([
        torch.ones(sin.shape[0], 1, sin.shape[-1]).type_as(sin),
        sin,
    ], 1)
    return cos * sin


def wrap_around_value(x: torch.Tensor, value: float = 1) -> torch.Tensor:
    return (x + value) % (2 * value) - value<|MERGE_RESOLUTION|>--- conflicted
+++ resolved
@@ -621,7 +621,10 @@
         adain: Optional[Callable[[int], nn.Module]] = None,
     ) -> None:
         super().__init__()
-        data_size = data_size or n_channels
+        if data_size is None:
+            data_size = n_channels
+        else:
+            data_size = data_size * n_channels 
         dilations_list = normalize_dilations(dilations, ratios)[::-1]
         ratios = ratios[::-1]
 
@@ -673,17 +676,6 @@
                             dilation=d,
                         )))
 
-<<<<<<< HEAD
-        net.append(nn.LeakyReLU(.2))
-        net.append(
-            normalization(
-                cc.Conv1d(
-                    num_channels,
-                    data_size * n_channels * 2 if amplitude_modulation else data_size * n_channels,
-                    kernel_size=kernel_size * 2 + 1,
-                    padding=cc.get_padding(kernel_size * 2 + 1),
-                )))
-=======
         net.append(activation(num_channels))
 
         waveform_module = normalization(
@@ -702,7 +694,6 @@
             self.noise_module = noise_module(out_channels)
         else:
             net.append(waveform_module)
->>>>>>> 76619260
 
         self.net = cc.CachedSequential(*net)
 
