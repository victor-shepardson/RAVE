import json
import os
from pathlib import Path
from random import random, randint
from typing import Callable, Optional, Sequence, Union

import GPUtil as gpu
import librosa as li
import lmdb
import numpy as np
import pytorch_lightning as pl
import torch
import torch.fft as fft
import torch.nn as nn
import torchaudio
from einops import rearrange
from scipy.signal import lfilter


def mod_sigmoid(x):
    return 2 * torch.sigmoid(x)**2.3 + 1e-7


def random_angle(min_f=20, max_f=8000, sr=24000):
    min_f = np.log(min_f)
    max_f = np.log(max_f)
    rand = np.exp(random() * (max_f - min_f) + min_f)
    rand = 2 * np.pi * rand / sr
    return rand


def get_augmented_latent_size(latent_size: int, noise_augmentation: int):
    return latent_size + noise_augmentation


def pole_to_z_filter(omega, amplitude=.9):
    z0 = amplitude * np.exp(1j * omega)
    a = [1, -2 * np.real(z0), abs(z0)**2]
    b = [abs(z0)**2, -2 * np.real(z0), 1]
    return b, a

def random_phase_mangle(x, min_f, max_f, amp, sr):
    angle = random_angle(min_f, max_f, sr)
    b, a = pole_to_z_filter(angle, amp)
    return lfilter(b, a, x)


def amp_to_impulse_response(amp, target_size):
    """
    transforms frequency amps to ir on the last dimension
    """
    amp = torch.stack([amp, torch.zeros_like(amp)], -1)
    amp = torch.view_as_complex(amp)
    amp = fft.irfft(amp)

    filter_size = amp.shape[-1]

    amp = torch.roll(amp, filter_size // 2, -1)
    win = torch.hann_window(filter_size, dtype=amp.dtype, device=amp.device)

    amp = amp * win

    amp = nn.functional.pad(
        amp,
        (0, int(target_size) - int(filter_size)),
    )
    amp = torch.roll(amp, -filter_size // 2, -1)

    return amp

def fft_convolve(signal, kernel):
    """
    convolves signal by kernel on the last dimension
    """
    signal = nn.functional.pad(signal, (0, signal.shape[-1]))
    kernel = nn.functional.pad(kernel, (kernel.shape[-1], 0))

    output = fft.irfft(fft.rfft(signal) * fft.rfft(kernel))
    output = output[..., output.shape[-1] // 2:]

    return output


def get_ckpts(folder, name=None):
    ckpts = map(str, Path(folder).rglob("*.ckpt"))
    if name: 
        ckpts = filter(lambda e: mode in os.path.basename(str(e)), ckpts)
    ckpts = sorted(ckpts, key=os.path.getmtime)
    return ckpts


def get_versions(folder):
    ckpts = map(str, Path(folder).rglob("version_*"))
    ckpts = filter(lambda x: os.path.isdir(x), ckpts)
    return sorted(Path(dirpath).iterdir(), key=os.path.getmtime)

def search_for_config(folder):
    if os.path.isfile(folder):
        folder = os.path.dirname(folder)
    configs = list(map(str, Path(folder).rglob("config.gin")))
    if configs != []:
        return os.path.abspath(os.path.join(folder, "config.gin"))
    configs = list(map(str, Path(folder).rglob("../config.gin")))
    if configs != []:
        return os.path.abspath(os.path.join(folder, "../config.gin"))
    configs = list(map(str, Path(folder).rglob("../../config.gin")))
    if configs != []:
        return os.path.abspath(os.path.join(folder, "../../config.gin"))
    else:
        return None

    

def search_for_run(run_path, name=None):
    if run_path is None: return None
    if ".ckpt" in run_path: return run_path
    ckpts = get_ckpts(run_path)
    if len(ckpts) != 0:
        return ckpts[-1]
    else:
        print('No checkpoint found')
    return None


def setup_gpu():
    return gpu.getAvailable(maxMemory=.05)


def get_beta_kl(step, warmup, min_beta, max_beta):
    if step > warmup: return max_beta
    t = step / warmup
    min_beta_log = np.log(min_beta)
    max_beta_log = np.log(max_beta)
    beta_log = t * (max_beta_log - min_beta_log) + min_beta_log
    return np.exp(beta_log)


def get_beta_kl_cyclic(step, cycle_size, min_beta, max_beta):
    return get_beta_kl(step % cycle_size, cycle_size // 2, min_beta, max_beta)


def get_beta_kl_cyclic_annealed(step, cycle_size, warmup, min_beta, max_beta):
    min_beta = get_beta_kl(step, warmup, min_beta, max_beta)
    return get_beta_kl_cyclic(step, cycle_size, min_beta, max_beta)


def n_fft_to_num_bands(n_fft: int) -> int:
    return n_fft // 2 + 1


def hinge_gan(score_real, score_fake):
    loss_dis = torch.relu(1 - score_real) + torch.relu(1 + score_fake)
    loss_dis = loss_dis.mean()
    loss_gen = -score_fake.mean()
    return loss_dis, loss_gen


def ls_gan(score_real, score_fake):
    loss_dis = (score_real - 1).pow(2) + score_fake.pow(2)
    loss_dis = loss_dis.mean()
    loss_gen = (score_fake - 1).pow(2).mean()
    return loss_dis, loss_gen


def nonsaturating_gan(score_real, score_fake):
    score_real = torch.clamp(torch.sigmoid(score_real), 1e-7, 1 - 1e-7)
    score_fake = torch.clamp(torch.sigmoid(score_fake), 1e-7, 1 - 1e-7)
    loss_dis = -(torch.log(score_real) + torch.log(1 - score_fake)).mean()
    loss_gen = -torch.log(score_fake).mean()
    return loss_dis, loss_gen

def get_minimum_size(model):
    N = 2**15
    device = next(iter(model.parameters())).device
    x = torch.randn(1, model.n_channels, N, requires_grad=True, device=device)
    z = model.encode(x)
    return int(x.shape[-1] / z.shape[-1])


@torch.enable_grad()
<<<<<<< HEAD
def get_rave_receptive_field(model: nn.Module):
    """
    Returns:
        left and right receptive field, in samples
    """
=======
def get_rave_receptive_field(model, n_channels=1):
>>>>>>> 8b250310
    N = 2**15
    model.eval()
    device = next(iter(model.parameters())).device

    for module in model.modules():
        if hasattr(module, 'gru_state') or hasattr(module, 'temporal'):
            module.disable()

    while True:
        x = torch.randn(1, model.n_channels, N, requires_grad=True, device=device)

        z = model.encode(x)
        z = model.encoder.reparametrize(z)[0]
        y = model.decode(z)

        y[0, 0, N // 2].backward()
        assert x.grad is not None, "input has no grad"

        grad = x.grad.data.reshape(-1)
        left_grad, right_grad = grad.chunk(2, 0)
        large_enough = (left_grad[0] == 0) and right_grad[-1] == 0
        if large_enough:
            break
        else:
            N *= 2
    left_receptive_field = len(left_grad[left_grad != 0])
    right_receptive_field = len(right_grad[right_grad != 0])
    model.zero_grad()

    for module in model.modules():
        if hasattr(module, 'gru_state') or hasattr(module, 'temporal'):
            module.enable()
    ratio = x.shape[-1] // z.shape[-1]
    rate = model.sr / ratio
    print(f"Compression ratio: {ratio}x (~{rate:.1f}Hz @ {model.sr}Hz)")
    return left_receptive_field, right_receptive_field


def valid_signal_crop(x, left_rf, right_rf, dim=None):
    if dim is None:
        # assumes dim preservation -- works for pqmf but not hidden states/latents
        dim = x.shape[1]
    x = x[..., left_rf.item() // dim:]
    if right_rf.item():
        x = x[..., :-right_rf.item() // dim]
    return x


def relative_distance(
    x: torch.Tensor,
    y: torch.Tensor,
    norm: Callable[[torch.Tensor], torch.Tensor],
) -> torch.Tensor:
    return norm(x - y) / norm(x)


def mean_difference(target: torch.Tensor,
                    value: torch.Tensor,
                    norm: str = 'L1',
                    relative: bool = False):
    diff = target - value
    if norm == 'L1':
        diff = diff.abs().mean()
        if relative:
            diff = diff / target.abs().mean()
        return diff
    elif norm == 'L2':
        diff = (diff * diff).mean()
        if relative:
            diff = diff / (target * target).mean()
        return diff
    else:
        raise Exception(f'Norm must be either L1 or L2, got {norm}')


class MelScale(nn.Module):

    def __init__(self, sample_rate: int, n_fft: int, n_mels: int) -> None:
        super().__init__()
        mel = li.filters.mel(sr=sample_rate, n_fft=n_fft, n_mels=n_mels)
        mel = torch.from_numpy(mel).float()
        self.register_buffer('mel', mel)

    def forward(self, x: torch.Tensor) -> torch.Tensor:
        mel = self.mel.type_as(x)
        y = torch.einsum('bft,mf->bmt', x, mel)
        return y


class MultiScaleSTFT(nn.Module):

    def __init__(self,
                 scales: Sequence[int],
                 sample_rate: int,
                 magnitude: bool = True,
                 normalized: bool = False,
                 num_mels: Optional[int] = None,
                 random_crop: bool = False,
                 ) -> None:
        super().__init__()
        self.scales = scales
        self.magnitude = magnitude
        self.num_mels = num_mels
        self.random_crop = random_crop

        self.stfts = []
        self.mel_scales = []
        for scale in scales:
            self.stfts.append(
                torchaudio.transforms.Spectrogram(
                    n_fft=scale,
                    win_length=scale,
                    hop_length=scale // 4,
                    normalized=normalized,
                    power=None,
                ))
            if num_mels is not None:
                self.mel_scales.append(
                    MelScale(
                        sample_rate=sample_rate,
                        n_fft=scale,
                        n_mels=num_mels,
                    ))
            else:
                self.mel_scales.append(None)

        self.stfts = nn.ModuleList(self.stfts)
        self.mel_scales = nn.ModuleList(self.mel_scales)

    def forward(self, x: torch.Tensor) -> Sequence[torch.Tensor]:
        x = rearrange(x, "b c t -> (b c) t")
        stfts = []
        for stft, mel, scale in zip(self.stfts, self.mel_scales, self.scales):
            if self.random_crop:
                i = randint(0, scale-1)
                x = x[...,i:x.shape[-1]-scale+i]

            y = stft(x)

            if mel is not None:
                y = mel(y)
            if self.magnitude:
                y = y.abs()
            else:
                y = torch.stack([y.real, y.imag], -1)
            stfts.append(y)

        return stfts


class AudioDistanceV1(nn.Module):

    def __init__(self, multiscale_stft: Callable[[], nn.Module],
                 log_epsilon: float) -> None:
        super().__init__()
        self.multiscale_stft = multiscale_stft()
        self.log_epsilon = log_epsilon

    def forward(self, x: torch.Tensor, y: torch.Tensor):
        xy = torch.cat((x, y))
        stfts_xy = self.multiscale_stft(xy)
        # stfts_x = self.multiscale_stft(x)
        # stfts_y = self.multiscale_stft(y)
        distance = 0.

        for xy in stfts_xy:
            logx, logy = torch.log(xy + self.log_epsilon).chunk(2, 0)
            x, y = xy.chunk(2, 0)
        # for x, y in zip(stfts_x, stfts_y):
        #     logx = torch.log(x + self.log_epsilon)
        #     logy = torch.log(y + self.log_epsilon)

            lin_distance = mean_difference(x, y, norm='L2', relative=True)
            log_distance = mean_difference(logx, logy, norm='L1')

            distance = distance + lin_distance + log_distance

        return {'spectral_distance': distance}


class WeightedInstantaneousSpectralDistance(nn.Module):

    def __init__(self,
                 multiscale_stft: Callable[[], MultiScaleSTFT],
                 weighted: bool = False) -> None:
        super().__init__()
        self.multiscale_stft = multiscale_stft()
        self.weighted = weighted

    def phase_to_instantaneous_frequency(self,
                                         x: torch.Tensor) -> torch.Tensor:
        x = self.unwrap(x)
        x = self.derivative(x)
        return x

    def derivative(self, x: torch.Tensor) -> torch.Tensor:
        return x[..., 1:] - x[..., :-1]

    def unwrap(self, x: torch.Tensor) -> torch.Tensor:
        x = self.derivative(x)
        x = (x + np.pi) % (2 * np.pi)
        return (x - np.pi).cumsum(-1)

    def forward(self, target: torch.Tensor, pred: torch.Tensor):
        stfts_x = self.multiscale_stft(target)
        stfts_y = self.multiscale_stft(pred)
        spectral_distance = 0.
        phase_distance = 0.

        for x, y in zip(stfts_x, stfts_y):
            assert x.shape[-1] == 2

            x = torch.view_as_complex(x)
            y = torch.view_as_complex(y)

            # AMPLITUDE DISTANCE
            x_abs = x.abs()
            y_abs = y.abs()

            logx = torch.log1p(x_abs)
            logy = torch.log1p(y_abs)

            lin_distance = mean_difference(x_abs,
                                           y_abs,
                                           norm='L2',
                                           relative=True)
            log_distance = mean_difference(logx, logy, norm='L1')

            spectral_distance = spectral_distance + lin_distance + log_distance

            # PHASE DISTANCE
            x_if = self.phase_to_instantaneous_frequency(x.angle())
            y_if = self.phase_to_instantaneous_frequency(y.angle())

            if self.weighted:
                mask = torch.clip(torch.log1p(x_abs[..., 2:]), 0, 1)
                x_if = x_if * mask
                y_if = y_if * mask

            phase_distance = phase_distance + mean_difference(
                x_if, y_if, norm='L2')

        return {
            'spectral_distance': spectral_distance,
            'phase_distance': phase_distance
        }


class EncodecAudioDistance(nn.Module):

    def __init__(self, scales: int,
                 spectral_distance: Callable[[int], nn.Module]) -> None:
        super().__init__()
        self.waveform_distance = WaveformDistance(norm='L1')
        self.spectral_distances = nn.ModuleList(
            [spectral_distance(scale) for scale in scales])

    def forward(self, x, y):
        waveform_distance = self.waveform_distance(x, y)
        spectral_distance = 0
        for dist in self.spectral_distances:
            spectral_distance = spectral_distance + dist(x, y)

        return {
            'waveform_distance': waveform_distance,
            'spectral_distance': spectral_distance
        }


class WaveformDistance(nn.Module):

    def __init__(self, norm: str) -> None:
        super().__init__()
        self.norm = norm

    def forward(self, x, y):
        return mean_difference(y, x, self.norm)


class SpectralDistance(nn.Module):

    def __init__(
        self,
        n_fft: int,
        sampling_rate: int,
        norm: Union[str, Sequence[str]],
        power: Union[int, None],
        normalized: bool,
        mel: Optional[int] = None,
    ) -> None:
        super().__init__()
        if mel:
            self.spec = torchaudio.transforms.MelSpectrogram(
                sampling_rate,
                n_fft,
                hop_length=n_fft // 4,
                n_mels=mel,
                power=power,
                normalized=normalized,
                center=False,
                pad_mode=None,
            )
        else:
            self.spec = torchaudio.transforms.Spectrogram(
                n_fft,
                hop_length=n_fft // 4,
                power=power,
                normalized=normalized,
                center=False,
                pad_mode=None,
            )

        if isinstance(norm, str):
            norm = (norm, )
        self.norm = norm

    def forward(self, x, y):
        x = self.spec(x)
        y = self.spec(y)

        distance = 0
        for norm in self.norm:
            distance = distance + mean_difference(y, x, norm)
        return distance


class ProgressLogger(object):

    def __init__(self, name: str) -> None:
        self.env = lmdb.open("status")
        self.name = name

    def update(self, **new_state):
        current_state = self.__call__()
        with self.env.begin(write=True) as txn:
            current_state.update(new_state)
            current_state = json.dumps(current_state)
            txn.put(self.name.encode(), current_state.encode())

    def __call__(self):
        with self.env.begin(write=True) as txn:
            current_state = txn.get(self.name.encode())
        if current_state is not None:
            current_state = json.loads(current_state.decode())
        else:
            current_state = {}
        return current_state


class LoggerCallback(pl.Callback):

    def __init__(self, logger: ProgressLogger) -> None:
        super().__init__()
        self.state = {'step': 0, 'warmed': False}
        self.logger = logger

    def on_train_batch_end(self, trainer, pl_module, outputs, batch,
                           batch_idx) -> None:
        self.state['step'] += 1
        self.state['warmed'] = pl_module.warmed_up

        if not self.state['step'] % 100:
            self.logger.update(**self.state)

    def state_dict(self):
        return self.state.copy()

    def load_state_dict(self, state_dict):
        self.state.update(state_dict)


class ModelCheckpoint(pl.callbacks.ModelCheckpoint):
    def __init__(self, step_period: int = None, **kwargs):
        super().__init__(**kwargs)
        self.step_period = step_period 
        self.__counter = 0

    def on_train_batch_end(self, trainer, pl_module, outputs, batch, batch_idx):
        self.__counter += 1
        if self.step_period:
            if self.__counter % self.step_period == 0:
                filename = os.path.join(self.dirpath, f"epoch_{self.__counter}{self.FILE_EXTENSION}")
                self._save_checkpoint(trainer, filename)


def get_valid_extensions():
    import torchaudio
    backend = torchaudio.get_audio_backend()
    if backend in ["sox_io", "sox"]:
        return ['.'+f for f in torchaudio.utils.sox_utils.list_read_formats()]
    elif backend == "ffmpeg":
        return ['.'+f for f in torchaudio.utils.ffmpeg_utils.get_audio_decoders()]
    elif backend == "soundfile":
        return ['.wav', '.flac', '.ogg', '.aiff', '.aif', '.aifc']
<|MERGE_RESOLUTION|>--- conflicted
+++ resolved
@@ -178,15 +178,7 @@
 
 
 @torch.enable_grad()
-<<<<<<< HEAD
-def get_rave_receptive_field(model: nn.Module):
-    """
-    Returns:
-        left and right receptive field, in samples
-    """
-=======
 def get_rave_receptive_field(model, n_channels=1):
->>>>>>> 8b250310
     N = 2**15
     model.eval()
     device = next(iter(model.parameters())).device
