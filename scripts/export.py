--- conflicted
+++ resolved
@@ -47,28 +47,20 @@
     lower_bound=.1,
     upper_bound=.999,
     help='Fidelity to use during inference (Variational mode only)')
-<<<<<<< HEAD
 flags.DEFINE_integer(
     'latent_size',
     default=None,
     help='alternative to `fidelity` (Variational mode only)')
 flags.DEFINE_bool(
-    'stereo',
-    default=False,
-    help='Enable fake stereo mode (one encoding, double decoding')
-flags.DEFINE_bool(
     'normalize_signs',
     default=False,
     help='Enable fake stereo mode (one encoding, double decoding')
-=======
-
 flags.DEFINE_string('name', 
                      default= None,
                      help = "custom name for the scripted model (default: run name)")
 flags.DEFINE_string('output', 
                      default= None,
                      help = "output location of scripted model")
->>>>>>> 8b250310
 flags.DEFINE_bool('ema_weights',
                   default=False,
                   help='Use ema weights if avaiable')
@@ -93,17 +85,10 @@
                  pretrained: rave.RAVE,
                  channels: Optional[int] = None,
                  fidelity: float = .95,
-<<<<<<< HEAD
                  latent_size: int = None,
-                 target_sr: bool = None,
                  normalize_signs: bool = False,
-                 ) -> None:
-        super().__init__()
-        self.stereo = stereo
-=======
                  target_sr: bool = None, 
                  prior: prior.Prior = None) -> None:
->>>>>>> 8b250310
 
         super().__init__()
         self.pqmf = pretrained.pqmf
@@ -123,11 +108,6 @@
                 self.sr = target_sr
 
         self.full_latent_size = pretrained.latent_size
-<<<<<<< HEAD
-
-
-=======
->>>>>>> 8b250310
         self.is_using_adain = False
         for m in self.modules():
             if isinstance(m, rave.blocks.AdaptiveInstanceNormalization):
@@ -282,26 +262,23 @@
         self.reset_target = False,
 
     @torch.jit.export
-<<<<<<< HEAD
+    def set_stereo_mode(self, stereo):
+        self.stereo_mode = bool(stereo);
+    
+    @torch.jit.export
     def encode(self, x, temp:float=1.0):
         return self.encode_dist(x, temp)[0]
     
     @torch.jit.export
     def encode_dist(self, x, temp:float=1.0):
         "return sample, params"
-=======
-    def set_stereo_mode(self, stereo):
-        self.stereo_mode = bool(stereo);
-
-    @torch.jit.export
-    def encode(self, x):
+
         if self.stereo_mode:
             if self.n_channels == 1:
                 x = x[:, 0].unsqueeze(0)
             elif self.n_channels > 2:
                 raise RuntimeError("stereo mode is not available when n_channels > 2")
 
->>>>>>> 8b250310
         if self.is_using_adain:
             self.update_adain()
 
@@ -312,11 +289,7 @@
         if self.input_mode == "pqmf":
             x = x.reshape(-1, 1, x.shape[-1])
             x = self.pqmf(x)
-<<<<<<< HEAD
-
-        h = self.encoder(x)
-        return self.post_process_latent(h, temp)
-=======
+
             x = x.reshape(batch_size + (-1, x.shape[-1]))
         elif self.input_mode == "mel":
             if self.spectrogram is not None:
@@ -324,13 +297,8 @@
                 x = torch.log1p(x).reshape(batch_size + (-1, x.shape[-1]))
             else:
                 raise RuntimeError()
-        z = self.encoder(x)
-        z = self.post_process_latent(z)
-        return z
->>>>>>> 8b250310
-
-    @torch.jit.export
-
+        h = self.encoder(x)
+        return self.post_process_latent(h, temp)
 
     @torch.jit.export
     def decode(self, z, from_forward: bool = False):
@@ -596,12 +564,8 @@
                 strict=False,
             )
     else:
-<<<<<<< HEAD
-        logging.error("No checkpoint found, RAVE will remain randomly initialized")
-=======
         logging.error("No checkpoint found")
         exit()
->>>>>>> 8b250310
     pretrained.eval()
 
     if isinstance(pretrained.encoder, rave.blocks.VariationalEncoder):
@@ -654,11 +618,8 @@
         fidelity=FLAGS.fidelity,
         latent_size=FLAGS.latent_size,
         target_sr=FLAGS.sr,
-<<<<<<< HEAD
-        normalize_signs=FLAGS.normalize_signs
-=======
+        normalize_signs=FLAGS.normalize_signs,
         prior = prior_scripted
->>>>>>> 8b250310
     )
     z = scripted_rave.encode(x)
     x = scripted_rave.decode(z)
@@ -668,13 +629,8 @@
     model_name = FLAGS.name or FLAGS.run.split(os.sep)[-4]
     if FLAGS.streaming:
         model_name += "_streaming"
-<<<<<<< HEAD
-    if FLAGS.stereo:
-        model_name += "_stereo"
     if FLAGS.normalize_signs:
         model_name += "_norm"
-=======
->>>>>>> 8b250310
     model_name += ".ts"
 
     output = os.path.abspath(output)
